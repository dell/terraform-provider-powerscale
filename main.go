--- conflicted
+++ resolved
@@ -36,12 +36,9 @@
 // Run the docs generation tool, check its repository for more information on how it works and how docs
 // can be customized.
 //go:generate go run github.com/hashicorp/terraform-plugin-docs/cmd/tfplugindocs@v0.15.0
-<<<<<<< HEAD
-=======
 
 // Run the copyright generation tool
 //go:generate go run tools/copyright.go
->>>>>>> c02fcc91
 
 var (
 	// these will be set by the goreleaser configuration
