--- conflicted
+++ resolved
@@ -202,11 +202,8 @@
 		NewClusterTimeResource,
 		NewSyncIQPeerCertificateResource,
 		NewSupportAssistResource,
-<<<<<<< HEAD
 		NewWriteableSnapshotResource,
-=======
 		NewSnapshotRestoreResource,
->>>>>>> 6d755d31
 	}
 }
 
