/*
Copyright (c) 2023-2024 Dell Inc., or its subsidiaries. All Rights Reserved.

Licensed under the Mozilla Public License Version 2.0 (the "License");
you may not use this file except in compliance with the License.
You may obtain a copy of the License at

    http://mozilla.org/MPL/2.0/


Unless required by applicable law or agreed to in writing, software
distributed under the License is distributed on an "AS IS" BASIS,
WITHOUT WARRANTIES OR CONDITIONS OF ANY KIND, either express or implied.
See the License for the specific language governing permissions and
limitations under the License.
*/

package provider

import (
	"context"
	"terraform-provider-powerscale/client"
	"terraform-provider-powerscale/powerscale/helper"

	"github.com/hashicorp/terraform-plugin-framework-validators/int64validator"

	"github.com/hashicorp/terraform-plugin-framework/schema/validator"

	"github.com/hashicorp/terraform-plugin-framework-validators/stringvalidator"
	"github.com/hashicorp/terraform-plugin-framework/datasource"
	"github.com/hashicorp/terraform-plugin-framework/provider"
	"github.com/hashicorp/terraform-plugin-framework/provider/schema"
	"github.com/hashicorp/terraform-plugin-framework/resource"
	"github.com/hashicorp/terraform-plugin-framework/types"
)

// Ensure PscaleProvider satisfies various provider interfaces.
var _ provider.Provider = &PscaleProvider{}

// PscaleProvider defines the provider implementation.
type PscaleProvider struct {
	// client can contain the upstream provider SDK or HTTP client used to
	// communicate with the upstream service. Resource and DataSource
	// implementations can then make calls using this client.

	// version is set to the provider version on release, "dev" when the
	// provider is built and ran locally, and "test" when running acceptance
	// testing.
	version string
}

// Data describes the provider data model.
type Data struct {
	Endpoint types.String `tfsdk:"endpoint"`
	Username types.String `tfsdk:"username"`
	Password types.String `tfsdk:"password"`
	Insecure types.Bool   `tfsdk:"insecure"`
	AuthType types.Int64  `tfsdk:"auth_type"`
	Timeout  types.Int64  `tfsdk:"timeout"`
}

// Metadata describes the provider arguments.
func (p *PscaleProvider) Metadata(ctx context.Context, req provider.MetadataRequest, resp *provider.MetadataResponse) {
	resp.TypeName = "powerscale"
	resp.Version = p.version
}

// Schema describes the provider arguments.
func (p *PscaleProvider) Schema(ctx context.Context, req provider.SchemaRequest, resp *provider.SchemaResponse) {
	resp.Schema = schema.Schema{
		MarkdownDescription: "The Terraform provider for Dell PowerScale can be used to interact with a Dell PowerScale array in order to manage the array resources.",
		Description:         "The Terraform provider for Dell PowerScale can be used to interact with a Dell PowerScale array in order to manage the array resources.",
		Attributes: map[string]schema.Attribute{
			"endpoint": schema.StringAttribute{
				MarkdownDescription: "The API endpoint, ex. https://172.17.177.230:8080",
				Description:         "The API endpoint, ex. https://172.17.177.230:8080",
				Required:            true,
			},
			"username": schema.StringAttribute{
				MarkdownDescription: "The username",
				Description:         "The username",
				Required:            true,
				Validators: []validator.String{
					stringvalidator.LengthAtLeast(1),
				},
			},
			"password": schema.StringAttribute{
				MarkdownDescription: "The password",
				Description:         "The password",
				Required:            true,
				Sensitive:           true,
				Validators: []validator.String{
					stringvalidator.LengthAtLeast(1),
				},
			},
			"insecure": schema.BoolAttribute{
				MarkdownDescription: "whether to skip SSL validation",
				Description:         "whether to skip SSL validation",
				Required:            true,
			},
			"auth_type": schema.Int64Attribute{
				MarkdownDescription: "what should be the auth type, 0 for basic and 1 for session-based",
				Description:         "what should be the auth type, 0 for basic and 1 for session-based",
				Optional:            true,
				Validators: []validator.Int64{
					int64validator.OneOf(0, 1),
				},
			},
			"timeout": schema.Int64Attribute{
				MarkdownDescription: "specifies a time limit for requests",
				Description:         "specifies a time limit for requests",
				Optional:            true,
			},
		},
	}
}

// Configure configures the provider.
func (p *PscaleProvider) Configure(ctx context.Context, req provider.ConfigureRequest, resp *provider.ConfigureResponse) {
	var data Data

	resp.Diagnostics.Append(req.Config.Get(ctx, &data)...)

	if resp.Diagnostics.HasError() {
		return
	}

	// if timeout is not set. use default value 2000
	if data.Timeout.IsNull() || data.Timeout.IsUnknown() {
		data.Timeout = types.Int64Value(2000)
	}
	// If auth type is not set, use session based auth by default
	if data.AuthType.IsNull() || data.AuthType.IsUnknown() {
		data.AuthType = types.Int64Value(1)
	}
	// Configuration values are now available.
	pscaleClient, err := client.NewClient(
		data.Endpoint.ValueString(),
		data.Insecure.ValueBool(),
		data.Username.ValueString(),
		data.Password.ValueString(),
		data.AuthType.ValueInt64(),
		data.Timeout.ValueInt64(),
	)

	if err != nil {
		message := helper.GetErrorString(err, "")
		resp.Diagnostics.AddError(
			"Unable to create powerscale client",
			message,
		)
		return
	}

	// client configuration for data sources and resources
	resp.DataSourceData = pscaleClient
	resp.ResourceData = pscaleClient
}

// Resources describes the provider resources.
func (p *PscaleProvider) Resources(ctx context.Context) []func() resource.Resource {
	return []func() resource.Resource{
		NewAccessZoneResource,
		NewSmbShareResource,
		NewUserResource,
		NewNfsExportResource,
		NewUserGroupResource,
		NewAdsProviderResource,
		NewNetworkPoolResource,
		NewNtpServerResource,
		NewNtpSettingsResource,
		NewACLSettingsResource,
		NewNamespaceACLResource,
		NewRoleResource,
		NewFileSystemResource,
		NewSnapshotResource,
		NewSnapshotScheduleResource,
		NewGroupnetResource,
		NewQuotaResource,
		NewSubnetResource,
		NewSmartPoolSettingResource,
		NewNetworkSettingResource,
		NewNetworkRuleResource,
		NewLdapProviderResource,
		NewClusterEmailResource,
		NewFilePoolPolicyResource,
		NewNfsExportSettingsResource,
		NewNfsZoneSettingsResource,
		NewNfsGlobalSettingsResource,
		NewUserMappingRulesResource,
		NewS3BucketResource,
		NewSmbShareSettingsResource,
		NewSmbServerSettingsResource,
<<<<<<< HEAD
		NewS3KeyResource,
=======
		NewClusterOwnerResource,
>>>>>>> 280f1ea7
	}
}

// DataSources describes the provider data sources.
func (p *PscaleProvider) DataSources(ctx context.Context) []func() datasource.DataSource {
	return []func() datasource.DataSource{
		NewFileSystemDataSource,
		NewAccessZoneDataSource,
		NewClusterDataSource,
		NewUserDataSource,
		NewSmbShareDataSource,
		NewAdsProviderDataSource,
		NewNetworkPoolDataSource,
		NewNtpServerDataSource,
		NewNtpSettingsDataSource,
		NewACLSettingsDataSource,
		NewNamespaceACLDataSource,
		NewRoleDataSource,
		NewRolePrivilegeDataSource,
		NewUserGroupDataSource,
		NewNfsExportDataSource,
		NewSnapshotDataSource,
		NewSnapshotScheduleDataSource,
		NewQuotaDataSource,
		NewSubnetDataSource,
		NewGroupnetDataSource,
		NewSmartPoolSettingDataSource,
		NewNetworkSettingDataSource,
		NewNetworkRuleDataSource,
		NewLdapProviderDataSource,
		NewClusterEmailDataSource,
		NewFilePoolPolicyDataSource,
		NewNfsExportSettingsDataSource,
		NewNfsGlobalSettingsDataSource,
		NewUserMappingRulesDataSource,
		NewS3BucketDataSource,
		NewNfsZoneSettingsDataSource,
		NewSmbServerSettingsDataSource,
		NewSmbShareSettingsDataSource,
		NewSyncIQPolicyDataSource,
	}
}

// New returns a new provider instance.
func New(version string) func() provider.Provider {
	return func() provider.Provider {
		return &PscaleProvider{
			version: version,
		}
	}
}<|MERGE_RESOLUTION|>--- conflicted
+++ resolved
@@ -191,11 +191,8 @@
 		NewS3BucketResource,
 		NewSmbShareSettingsResource,
 		NewSmbServerSettingsResource,
-<<<<<<< HEAD
 		NewS3KeyResource,
-=======
 		NewClusterOwnerResource,
->>>>>>> 280f1ea7
 	}
 }
 
