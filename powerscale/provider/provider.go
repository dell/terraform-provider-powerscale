--- conflicted
+++ resolved
@@ -191,11 +191,8 @@
 		NewS3BucketResource,
 		NewSmbShareSettingsResource,
 		NewSmbServerSettingsResource,
-<<<<<<< HEAD
 		NewClusterSnmpResource,
-=======
 		NewS3KeyResource,
->>>>>>> 583ca910
 		NewClusterOwnerResource,
 	}
 }
