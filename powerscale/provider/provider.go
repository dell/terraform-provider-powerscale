/*
Copyright (c) 2023-2024 Dell Inc., or its subsidiaries. All Rights Reserved.

Licensed under the Mozilla Public License Version 2.0 (the "License");
you may not use this file except in compliance with the License.
You may obtain a copy of the License at

    http://mozilla.org/MPL/2.0/


Unless required by applicable law or agreed to in writing, software
distributed under the License is distributed on an "AS IS" BASIS,
WITHOUT WARRANTIES OR CONDITIONS OF ANY KIND, either express or implied.
See the License for the specific language governing permissions and
limitations under the License.
*/

package provider

import (
	"context"
	"terraform-provider-powerscale/client"
	"terraform-provider-powerscale/powerscale/helper"

	"github.com/hashicorp/terraform-plugin-framework-validators/int64validator"

	"github.com/hashicorp/terraform-plugin-framework/schema/validator"

	"github.com/hashicorp/terraform-plugin-framework-validators/stringvalidator"
	"github.com/hashicorp/terraform-plugin-framework/datasource"
	"github.com/hashicorp/terraform-plugin-framework/provider"
	"github.com/hashicorp/terraform-plugin-framework/provider/schema"
	"github.com/hashicorp/terraform-plugin-framework/resource"
	"github.com/hashicorp/terraform-plugin-framework/types"
)

// Ensure PscaleProvider satisfies various provider interfaces.
var _ provider.Provider = &PscaleProvider{}

// PscaleProvider defines the provider implementation.
type PscaleProvider struct {
	// client can contain the upstream provider SDK or HTTP client used to
	// communicate with the upstream service. Resource and DataSource
	// implementations can then make calls using this client.

	// version is set to the provider version on release, "dev" when the
	// provider is built and ran locally, and "test" when running acceptance
	// testing.
	version string
}

// Data describes the provider data model.
type Data struct {
	Endpoint types.String `tfsdk:"endpoint"`
	Username types.String `tfsdk:"username"`
	Password types.String `tfsdk:"password"`
	Insecure types.Bool   `tfsdk:"insecure"`
	AuthType types.Int64  `tfsdk:"auth_type"`
	Timeout  types.Int64  `tfsdk:"timeout"`
}

// Metadata describes the provider arguments.
func (p *PscaleProvider) Metadata(ctx context.Context, req provider.MetadataRequest, resp *provider.MetadataResponse) {
	resp.TypeName = "powerscale"
	resp.Version = p.version
}

// Schema describes the provider arguments.
func (p *PscaleProvider) Schema(ctx context.Context, req provider.SchemaRequest, resp *provider.SchemaResponse) {
	resp.Schema = schema.Schema{
		MarkdownDescription: "The Terraform provider for Dell PowerScale can be used to interact with a Dell PowerScale array in order to manage the array resources.",
		Description:         "The Terraform provider for Dell PowerScale can be used to interact with a Dell PowerScale array in order to manage the array resources.",
		Attributes: map[string]schema.Attribute{
			"endpoint": schema.StringAttribute{
				MarkdownDescription: "The API endpoint, ex. https://172.17.177.230:8080",
				Description:         "The API endpoint, ex. https://172.17.177.230:8080",
				Required:            true,
			},
			"username": schema.StringAttribute{
				MarkdownDescription: "The username",
				Description:         "The username",
				Required:            true,
				Validators: []validator.String{
					stringvalidator.LengthAtLeast(1),
				},
			},
			"password": schema.StringAttribute{
				MarkdownDescription: "The password",
				Description:         "The password",
				Required:            true,
				Sensitive:           true,
				Validators: []validator.String{
					stringvalidator.LengthAtLeast(1),
				},
			},
			"insecure": schema.BoolAttribute{
				MarkdownDescription: "whether to skip SSL validation",
				Description:         "whether to skip SSL validation",
				Required:            true,
			},
			"auth_type": schema.Int64Attribute{
				MarkdownDescription: "what should be the auth type, 0 for basic and 1 for session-based",
				Description:         "what should be the auth type, 0 for basic and 1 for session-based",
				Optional:            true,
				Validators: []validator.Int64{
					int64validator.OneOf(0, 1),
				},
			},
			"timeout": schema.Int64Attribute{
				MarkdownDescription: "specifies a time limit for requests",
				Description:         "specifies a time limit for requests",
				Optional:            true,
			},
		},
	}
}

// Configure configures the provider.
func (p *PscaleProvider) Configure(ctx context.Context, req provider.ConfigureRequest, resp *provider.ConfigureResponse) {
	var data Data

	resp.Diagnostics.Append(req.Config.Get(ctx, &data)...)

	if resp.Diagnostics.HasError() {
		return
	}

	// if timeout is not set. use default value 2000
	if data.Timeout.IsNull() || data.Timeout.IsUnknown() {
		data.Timeout = types.Int64Value(2000)
	}
	// If auth type is not set, use session based auth by default
	if data.AuthType.IsNull() || data.AuthType.IsUnknown() {
		data.AuthType = types.Int64Value(1)
	}
	// Configuration values are now available.
	pscaleClient, err := client.NewClient(
		data.Endpoint.ValueString(),
		data.Insecure.ValueBool(),
		data.Username.ValueString(),
		data.Password.ValueString(),
		data.AuthType.ValueInt64(),
		data.Timeout.ValueInt64(),
	)

	if err != nil {
		message := helper.GetErrorString(err, "")
		resp.Diagnostics.AddError(
			"Unable to create powerscale client",
			message,
		)
		return
	}

	// client configuration for data sources and resources
	resp.DataSourceData = pscaleClient
	resp.ResourceData = pscaleClient
}

// Resources describes the provider resources.
func (p *PscaleProvider) Resources(ctx context.Context) []func() resource.Resource {
	return []func() resource.Resource{
		NewAccessZoneResource,
		NewSmbShareResource,
		NewUserResource,
		NewNfsExportResource,
		NewUserGroupResource,
		NewAdsProviderResource,
		NewNetworkPoolResource,
		NewNtpServerResource,
		NewNtpSettingsResource,
		NewACLSettingsResource,
		NewNamespaceACLResource,
		NewRoleResource,
		NewFileSystemResource,
		NewSnapshotResource,
		NewSnapshotScheduleResource,
		NewGroupnetResource,
		NewQuotaResource,
		NewSubnetResource,
		NewSmartPoolSettingResource,
		NewNetworkSettingResource,
		NewNetworkRuleResource,
		NewLdapProviderResource,
		NewClusterEmailResource,
		NewFilePoolPolicyResource,
		NewNfsExportSettingsResource,
		NewNfsZoneSettingsResource,
		NewNfsGlobalSettingsResource,
		NewUserMappingRulesResource,
		NewS3BucketResource,
		NewSmbShareSettingsResource,
		NewSmbServerSettingsResource,
		NewClusterSnmpResource,
		NewS3KeyResource,
		NewClusterOwnerResource,
		NewSynciqPolicyResource,
		NewSyncIQGlobalSettingsResource,
		NewS3GlobalSettingResource,
		NewS3ZoneSettingsResource,
		NewClusterIdentityResource,
		NewClusterTimeResource,
		NewSyncIQRuleResource,
	}
}

// DataSources describes the provider data sources.
func (p *PscaleProvider) DataSources(ctx context.Context) []func() datasource.DataSource {
	return []func() datasource.DataSource{
		NewFileSystemDataSource,
		NewAccessZoneDataSource,
		NewClusterDataSource,
		NewUserDataSource,
		NewSmbShareDataSource,
		NewAdsProviderDataSource,
		NewNetworkPoolDataSource,
		NewNtpServerDataSource,
		NewNtpSettingsDataSource,
		NewACLSettingsDataSource,
		NewNamespaceACLDataSource,
		NewRoleDataSource,
		NewRolePrivilegeDataSource,
		NewUserGroupDataSource,
		NewNfsExportDataSource,
		NewSnapshotDataSource,
		NewSnapshotScheduleDataSource,
		NewQuotaDataSource,
		NewSubnetDataSource,
		NewGroupnetDataSource,
		NewSmartPoolSettingDataSource,
		NewNetworkSettingDataSource,
		NewNetworkRuleDataSource,
		NewLdapProviderDataSource,
		NewClusterEmailDataSource,
		NewFilePoolPolicyDataSource,
		NewNfsExportSettingsDataSource,
		NewNfsGlobalSettingsDataSource,
		NewUserMappingRulesDataSource,
		NewS3BucketDataSource,
		NewNfsZoneSettingsDataSource,
		NewSmbServerSettingsDataSource,
		NewSmbShareSettingsDataSource,
		NewSyncIQPolicyDataSource,
		NewSyncIQRuleDataSource,
<<<<<<< HEAD
=======
		NewSyncIQGlobalSettingsDataSource,
>>>>>>> a77bc8c2
	}
}

// New returns a new provider instance.
func New(version string) func() provider.Provider {
	return func() provider.Provider {
		return &PscaleProvider{
			version: version,
		}
	}
}<|MERGE_RESOLUTION|>--- conflicted
+++ resolved
@@ -242,10 +242,7 @@
 		NewSmbShareSettingsDataSource,
 		NewSyncIQPolicyDataSource,
 		NewSyncIQRuleDataSource,
-<<<<<<< HEAD
-=======
 		NewSyncIQGlobalSettingsDataSource,
->>>>>>> a77bc8c2
 	}
 }
 
