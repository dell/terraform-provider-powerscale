/*
Copyright (c) 2023-2024 Dell Inc., or its subsidiaries. All Rights Reserved.

Licensed under the Mozilla Public License Version 2.0 (the "License");
you may not use this file except in compliance with the License.
You may obtain a copy of the License at

    http://mozilla.org/MPL/2.0/


Unless required by applicable law or agreed to in writing, software
distributed under the License is distributed on an "AS IS" BASIS,
WITHOUT WARRANTIES OR CONDITIONS OF ANY KIND, either express or implied.
See the License for the specific language governing permissions and
limitations under the License.
*/

package provider

import (
	"context"
	"terraform-provider-powerscale/client"
	"terraform-provider-powerscale/powerscale/helper"

	"github.com/hashicorp/terraform-plugin-framework-validators/int64validator"

	"github.com/hashicorp/terraform-plugin-framework/schema/validator"

	"github.com/hashicorp/terraform-plugin-framework-validators/stringvalidator"
	"github.com/hashicorp/terraform-plugin-framework/datasource"
	"github.com/hashicorp/terraform-plugin-framework/provider"
	"github.com/hashicorp/terraform-plugin-framework/provider/schema"
	"github.com/hashicorp/terraform-plugin-framework/resource"
	"github.com/hashicorp/terraform-plugin-framework/types"
)

// Ensure PscaleProvider satisfies various provider interfaces.
var _ provider.Provider = &PscaleProvider{}

// PscaleProvider defines the provider implementation.
type PscaleProvider struct {
	// client can contain the upstream provider SDK or HTTP client used to
	// communicate with the upstream service. Resource and DataSource
	// implementations can then make calls using this client.

	// version is set to the provider version on release, "dev" when the
	// provider is built and ran locally, and "test" when running acceptance
	// testing.
	version string
}

// Data describes the provider data model.
type Data struct {
	Endpoint types.String `tfsdk:"endpoint"`
	Username types.String `tfsdk:"username"`
	Password types.String `tfsdk:"password"`
	Insecure types.Bool   `tfsdk:"insecure"`
	AuthType types.Int64  `tfsdk:"auth_type"`
	Timeout  types.Int64  `tfsdk:"timeout"`
}

// Metadata describes the provider arguments.
func (p *PscaleProvider) Metadata(ctx context.Context, req provider.MetadataRequest, resp *provider.MetadataResponse) {
	resp.TypeName = "powerscale"
	resp.Version = p.version
}

// Schema describes the provider arguments.
func (p *PscaleProvider) Schema(ctx context.Context, req provider.SchemaRequest, resp *provider.SchemaResponse) {
	resp.Schema = schema.Schema{
		MarkdownDescription: "The Terraform provider for Dell PowerScale can be used to interact with a Dell PowerScale array in order to manage the array resources.",
		Description:         "The Terraform provider for Dell PowerScale can be used to interact with a Dell PowerScale array in order to manage the array resources.",
		Attributes: map[string]schema.Attribute{
			"endpoint": schema.StringAttribute{
				MarkdownDescription: "The API endpoint, ex. https://172.17.177.230:8080",
				Description:         "The API endpoint, ex. https://172.17.177.230:8080",
				Required:            true,
			},
			"username": schema.StringAttribute{
				MarkdownDescription: "The username",
				Description:         "The username",
				Required:            true,
				Validators: []validator.String{
					stringvalidator.LengthAtLeast(1),
				},
			},
			"password": schema.StringAttribute{
				MarkdownDescription: "The password",
				Description:         "The password",
				Required:            true,
				Sensitive:           true,
				Validators: []validator.String{
					stringvalidator.LengthAtLeast(1),
				},
			},
			"insecure": schema.BoolAttribute{
				MarkdownDescription: "whether to skip SSL validation",
				Description:         "whether to skip SSL validation",
				Required:            true,
			},
			"auth_type": schema.Int64Attribute{
				MarkdownDescription: "what should be the auth type, 0 for basic and 1 for session-based",
				Description:         "what should be the auth type, 0 for basic and 1 for session-based",
				Optional:            true,
				Validators: []validator.Int64{
					int64validator.OneOf(0, 1),
				},
			},
			"timeout": schema.Int64Attribute{
				MarkdownDescription: "specifies a time limit for requests",
				Description:         "specifies a time limit for requests",
				Optional:            true,
			},
		},
	}
}

// Configure configures the provider.
func (p *PscaleProvider) Configure(ctx context.Context, req provider.ConfigureRequest, resp *provider.ConfigureResponse) {
	var data Data

	resp.Diagnostics.Append(req.Config.Get(ctx, &data)...)

	if resp.Diagnostics.HasError() {
		return
	}

	// if timeout is not set. use default value 2000
	if data.Timeout.IsNull() || data.Timeout.IsUnknown() {
		data.Timeout = types.Int64Value(2000)
	}
	// If auth type is not set, use session based auth by default
	if data.AuthType.IsNull() || data.AuthType.IsUnknown() {
		data.AuthType = types.Int64Value(1)
	}
	// Configuration values are now available.
	pscaleClient, err := client.NewClient(
		data.Endpoint.ValueString(),
		data.Insecure.ValueBool(),
		data.Username.ValueString(),
		data.Password.ValueString(),
		data.AuthType.ValueInt64(),
		data.Timeout.ValueInt64(),
	)

	if err != nil {
		message := helper.GetErrorString(err, "")
		resp.Diagnostics.AddError(
			"Unable to create powerscale client",
			message,
		)
		return
	}

	// client configuration for data sources and resources
	resp.DataSourceData = pscaleClient
	resp.ResourceData = pscaleClient
}

// Resources describes the provider resources.
func (p *PscaleProvider) Resources(ctx context.Context) []func() resource.Resource {
	return []func() resource.Resource{
		NewAccessZoneResource,
		NewSmbShareResource,
		NewUserResource,
		NewNfsExportResource,
		NewUserGroupResource,
		NewAdsProviderResource,
		NewNetworkPoolResource,
		NewNtpServerResource,
		NewNtpSettingsResource,
		NewACLSettingsResource,
		NewNamespaceACLResource,
		NewRoleResource,
		NewFileSystemResource,
		NewSnapshotResource,
		NewSnapshotScheduleResource,
		NewGroupnetResource,
		NewQuotaResource,
		NewSubnetResource,
		NewSmartPoolSettingResource,
		NewNetworkSettingResource,
		NewNetworkRuleResource,
		NewLdapProviderResource,
		NewClusterEmailResource,
		NewFilePoolPolicyResource,
		NewNfsExportSettingsResource,
		NewNfsZoneSettingsResource,
		NewNfsGlobalSettingsResource,
		NewUserMappingRulesResource,
		NewS3BucketResource,
		NewSmbShareSettingsResource,
		NewSmbServerSettingsResource,
		NewClusterSnmpResource,
		NewS3KeyResource,
		NewClusterOwnerResource,
<<<<<<< HEAD
		NewSynciqPolicyResource,
=======
		NewS3GlobalSettingResource,
		NewS3ZoneSettingsResource,
		NewClusterIdentityResource,
		NewClusterTimeResource,
>>>>>>> 56cd9295
	}
}

// DataSources describes the provider data sources.
func (p *PscaleProvider) DataSources(ctx context.Context) []func() datasource.DataSource {
	return []func() datasource.DataSource{
		NewFileSystemDataSource,
		NewAccessZoneDataSource,
		NewClusterDataSource,
		NewUserDataSource,
		NewSmbShareDataSource,
		NewAdsProviderDataSource,
		NewNetworkPoolDataSource,
		NewNtpServerDataSource,
		NewNtpSettingsDataSource,
		NewACLSettingsDataSource,
		NewNamespaceACLDataSource,
		NewRoleDataSource,
		NewRolePrivilegeDataSource,
		NewUserGroupDataSource,
		NewNfsExportDataSource,
		NewSnapshotDataSource,
		NewSnapshotScheduleDataSource,
		NewQuotaDataSource,
		NewSubnetDataSource,
		NewGroupnetDataSource,
		NewSmartPoolSettingDataSource,
		NewNetworkSettingDataSource,
		NewNetworkRuleDataSource,
		NewLdapProviderDataSource,
		NewClusterEmailDataSource,
		NewFilePoolPolicyDataSource,
		NewNfsExportSettingsDataSource,
		NewNfsGlobalSettingsDataSource,
		NewUserMappingRulesDataSource,
		NewS3BucketDataSource,
		NewNfsZoneSettingsDataSource,
		NewSmbServerSettingsDataSource,
		NewSmbShareSettingsDataSource,
		NewSyncIQPolicyDataSource,
	}
}

// New returns a new provider instance.
func New(version string) func() provider.Provider {
	return func() provider.Provider {
		return &PscaleProvider{
			version: version,
		}
	}
}<|MERGE_RESOLUTION|>--- conflicted
+++ resolved
@@ -194,14 +194,11 @@
 		NewClusterSnmpResource,
 		NewS3KeyResource,
 		NewClusterOwnerResource,
-<<<<<<< HEAD
 		NewSynciqPolicyResource,
-=======
 		NewS3GlobalSettingResource,
 		NewS3ZoneSettingsResource,
 		NewClusterIdentityResource,
 		NewClusterTimeResource,
->>>>>>> 56cd9295
 	}
 }
 
