--- conflicted
+++ resolved
@@ -200,12 +200,9 @@
 		NewS3ZoneSettingsResource,
 		NewClusterIdentityResource,
 		NewClusterTimeResource,
-<<<<<<< HEAD
 		NewSyncIQRuleResource,
-=======
 		NewSyncIQPeerCertificateResource,
 		NewSupportAssistResource,
->>>>>>> c02fcc91
 	}
 }
 
