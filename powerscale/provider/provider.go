/*
Copyright (c) 2023-2024 Dell Inc., or its subsidiaries. All Rights Reserved.

Licensed under the Mozilla Public License Version 2.0 (the "License");
you may not use this file except in compliance with the License.
You may obtain a copy of the License at

    http://mozilla.org/MPL/2.0/


Unless required by applicable law or agreed to in writing, software
distributed under the License is distributed on an "AS IS" BASIS,
WITHOUT WARRANTIES OR CONDITIONS OF ANY KIND, either express or implied.
See the License for the specific language governing permissions and
limitations under the License.
*/

package provider

import (
	"context"
	"terraform-provider-powerscale/client"
	"terraform-provider-powerscale/powerscale/helper"

	"github.com/hashicorp/terraform-plugin-framework-validators/int64validator"

	"github.com/hashicorp/terraform-plugin-framework/schema/validator"

	"github.com/hashicorp/terraform-plugin-framework-validators/stringvalidator"
	"github.com/hashicorp/terraform-plugin-framework/datasource"
	"github.com/hashicorp/terraform-plugin-framework/provider"
	"github.com/hashicorp/terraform-plugin-framework/provider/schema"
	"github.com/hashicorp/terraform-plugin-framework/resource"
	"github.com/hashicorp/terraform-plugin-framework/types"
)

// Ensure PscaleProvider satisfies various provider interfaces.
var _ provider.Provider = &PscaleProvider{}

// PscaleProvider defines the provider implementation.
type PscaleProvider struct {
	// client can contain the upstream provider SDK or HTTP client used to
	// communicate with the upstream service. Resource and DataSource
	// implementations can then make calls using this client.

	// version is set to the provider version on release, "dev" when the
	// provider is built and ran locally, and "test" when running acceptance
	// testing.
	version string
}

// Data describes the provider data model.
type Data struct {
	Endpoint types.String `tfsdk:"endpoint"`
	Username types.String `tfsdk:"username"`
	Password types.String `tfsdk:"password"`
	Insecure types.Bool   `tfsdk:"insecure"`
	AuthType types.Int64  `tfsdk:"auth_type"`
	Timeout  types.Int64  `tfsdk:"timeout"`
}

// Metadata describes the provider arguments.
func (p *PscaleProvider) Metadata(ctx context.Context, req provider.MetadataRequest, resp *provider.MetadataResponse) {
	resp.TypeName = "powerscale"
	resp.Version = p.version
}

// Schema describes the provider arguments.
func (p *PscaleProvider) Schema(ctx context.Context, req provider.SchemaRequest, resp *provider.SchemaResponse) {
	resp.Schema = schema.Schema{
		MarkdownDescription: "The Terraform provider for Dell PowerScale can be used to interact with a Dell PowerScale array in order to manage the array resources.",
		Description:         "The Terraform provider for Dell PowerScale can be used to interact with a Dell PowerScale array in order to manage the array resources.",
		Attributes: map[string]schema.Attribute{
			"endpoint": schema.StringAttribute{
				MarkdownDescription: "The API endpoint, ex. https://172.17.177.230:8080",
				Description:         "The API endpoint, ex. https://172.17.177.230:8080",
				Required:            true,
			},
			"username": schema.StringAttribute{
				MarkdownDescription: "The username",
				Description:         "The username",
				Required:            true,
				Validators: []validator.String{
					stringvalidator.LengthAtLeast(1),
				},
			},
			"password": schema.StringAttribute{
				MarkdownDescription: "The password",
				Description:         "The password",
				Required:            true,
				Sensitive:           true,
				Validators: []validator.String{
					stringvalidator.LengthAtLeast(1),
				},
			},
			"insecure": schema.BoolAttribute{
				MarkdownDescription: "whether to skip SSL validation",
				Description:         "whether to skip SSL validation",
				Required:            true,
			},
			"auth_type": schema.Int64Attribute{
				MarkdownDescription: "what should be the auth type, 0 for basic and 1 for session-based",
				Description:         "what should be the auth type, 0 for basic and 1 for session-based",
				Optional:            true,
				Validators: []validator.Int64{
					int64validator.OneOf(0, 1),
				},
			},
			"timeout": schema.Int64Attribute{
				MarkdownDescription: "specifies a time limit for requests",
				Description:         "specifies a time limit for requests",
				Optional:            true,
			},
		},
	}
}

// Configure configures the provider.
func (p *PscaleProvider) Configure(ctx context.Context, req provider.ConfigureRequest, resp *provider.ConfigureResponse) {
	var data Data

	resp.Diagnostics.Append(req.Config.Get(ctx, &data)...)

	if resp.Diagnostics.HasError() {
		return
	}

	// if timeout is not set. use default value 2000
	if data.Timeout.IsNull() || data.Timeout.IsUnknown() {
		data.Timeout = types.Int64Value(2000)
	}
	// If auth type is not set, use session based auth by default
	if data.AuthType.IsNull() || data.AuthType.IsUnknown() {
		data.AuthType = types.Int64Value(1)
	}
	// Configuration values are now available.
	pscaleClient, err := client.NewClient(
		data.Endpoint.ValueString(),
		data.Insecure.ValueBool(),
		data.Username.ValueString(),
		data.Password.ValueString(),
		data.AuthType.ValueInt64(),
		data.Timeout.ValueInt64(),
	)

	if err != nil {
		message := helper.GetErrorString(err, "")
		resp.Diagnostics.AddError(
			"Unable to create powerscale client",
			message,
		)
		return
	}

	// client configuration for data sources and resources
	resp.DataSourceData = pscaleClient
	resp.ResourceData = pscaleClient
}

// Resources describes the provider resources.
func (p *PscaleProvider) Resources(ctx context.Context) []func() resource.Resource {
	return []func() resource.Resource{
		NewAccessZoneResource,
		NewSmbShareResource,
		NewUserResource,
		NewNfsExportResource,
		NewUserGroupResource,
		NewAdsProviderResource,
		NewNetworkPoolResource,
		NewNtpServerResource,
		NewNtpSettingsResource,
		NewACLSettingsResource,
		NewNamespaceACLResource,
		NewRoleResource,
		NewFileSystemResource,
		NewSnapshotResource,
		NewSnapshotScheduleResource,
		NewGroupnetResource,
		NewQuotaResource,
		NewSubnetResource,
		NewSmartPoolSettingResource,
		NewNetworkSettingResource,
		NewNetworkRuleResource,
		NewLdapProviderResource,
		NewClusterEmailResource,
		NewFilePoolPolicyResource,
		NewNfsExportSettingsResource,
		NewNfsZoneSettingsResource,
		NewNfsGlobalSettingsResource,
		NewUserMappingRulesResource,
		NewS3BucketResource,
		NewSmbShareSettingsResource,
		NewSmbServerSettingsResource,
		NewClusterSnmpResource,
		NewS3KeyResource,
		NewClusterOwnerResource,
		NewS3GlobalSettingResource,
		NewS3ZoneSettingsResource,
<<<<<<< HEAD
		NewClusterIdentityResource,
=======
		NewClusterTimeResource,
>>>>>>> 0df4c896
	}
}

// DataSources describes the provider data sources.
func (p *PscaleProvider) DataSources(ctx context.Context) []func() datasource.DataSource {
	return []func() datasource.DataSource{
		NewFileSystemDataSource,
		NewAccessZoneDataSource,
		NewClusterDataSource,
		NewUserDataSource,
		NewSmbShareDataSource,
		NewAdsProviderDataSource,
		NewNetworkPoolDataSource,
		NewNtpServerDataSource,
		NewNtpSettingsDataSource,
		NewACLSettingsDataSource,
		NewNamespaceACLDataSource,
		NewRoleDataSource,
		NewRolePrivilegeDataSource,
		NewUserGroupDataSource,
		NewNfsExportDataSource,
		NewSnapshotDataSource,
		NewSnapshotScheduleDataSource,
		NewQuotaDataSource,
		NewSubnetDataSource,
		NewGroupnetDataSource,
		NewSmartPoolSettingDataSource,
		NewNetworkSettingDataSource,
		NewNetworkRuleDataSource,
		NewLdapProviderDataSource,
		NewClusterEmailDataSource,
		NewFilePoolPolicyDataSource,
		NewNfsExportSettingsDataSource,
		NewNfsGlobalSettingsDataSource,
		NewUserMappingRulesDataSource,
		NewS3BucketDataSource,
		NewNfsZoneSettingsDataSource,
		NewSmbServerSettingsDataSource,
		NewSmbShareSettingsDataSource,
		NewSyncIQPolicyDataSource,
	}
}

// New returns a new provider instance.
func New(version string) func() provider.Provider {
	return func() provider.Provider {
		return &PscaleProvider{
			version: version,
		}
	}
}<|MERGE_RESOLUTION|>--- conflicted
+++ resolved
@@ -196,11 +196,8 @@
 		NewClusterOwnerResource,
 		NewS3GlobalSettingResource,
 		NewS3ZoneSettingsResource,
-<<<<<<< HEAD
 		NewClusterIdentityResource,
-=======
 		NewClusterTimeResource,
->>>>>>> 0df4c896
 	}
 }
 
