--- conflicted
+++ resolved
@@ -467,10 +467,9 @@
 	// ReadSnapshotRestoreJobReportErrorMsg specifies error details occurred while reading snapshot restore job reports.
 	ReadSnapshotRestoreJobReportErrorMsg = "Could not read snapshot restore job reports "
 
-<<<<<<< HEAD
-	// ReadReplicationReportsErrorMsg specifies error details occurred while reading replication reports.
+  // ReadReplicationReportsErrorMsg specifies error details occurred while reading replication reports.
 	ReadReplicationReportsErrorMsg = "Could not read Replication Reports"
-=======
+  
 	// CreateNfsAliasErrorMsg specifies error details occurred while creating nfs alias.
 	CreateNfsAliasErrorMsg = "Could not create nfs alias"
 
@@ -482,7 +481,7 @@
 
 	// DeleteNfsAliasErrorMsg specifies error details occurred while deleting nfs alias.
 	DeleteNfsAliasErrorMsg = "Could not delete nfs alias"
->>>>>>> 1c4b5bd7
+
 	// ListWritableSnapshotMsg specifies error details occurred while listing writable snapshot.
 	ListWritableSnapshotMsg = "Could not list Writable Snapshot "
 
