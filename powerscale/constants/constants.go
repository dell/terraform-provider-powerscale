--- conflicted
+++ resolved
@@ -444,7 +444,6 @@
 	// GetClusterVersionErrorMsg specifies error details occurred while getting cluster version.
 	GetClusterVersionErrorMsg = "Could not get cluster version"
 
-<<<<<<< HEAD
 	// ReadWritableSnapshotErrorMsg specifies error details occurred while reading writable snapshot settings.
 	ReadWritableSnapshotErrorMsg = "Could not read writable snapshot settings"
 
@@ -453,7 +452,7 @@
 
 	// DeleteWritableSnapshotErrorMsg specifies error details occurred while deleting writable snapshot.
 	DeleteWritableSnapshotErrorMsg = "Could not delete writable snapshot"
-=======
+
 	// CreateSnapshotRestoreJobErrorMsg specifies error details occurred while creating snapshot restore job.
 	CreateSnapshotRestoreJobErrorMsg = "Could not create snapshot restore job "
 
@@ -462,5 +461,4 @@
 
 	// ReadSnapshotRestoreJobReportErrorMsg specifies error details occurred while reading snapshot restore job reports.
 	ReadSnapshotRestoreJobReportErrorMsg = "Could not read snapshot restore job reports "
->>>>>>> 6d755d31
 )