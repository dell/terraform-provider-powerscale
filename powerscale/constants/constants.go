/*
Copyright (c) 2023-2024 Dell Inc., or its subsidiaries. All Rights Reserved.

Licensed under the Mozilla Public License Version 2.0 (the "License");
you may not use this file except in compliance with the License.
You may obtain a copy of the License at

    http://mozilla.org/MPL/2.0/


Unless required by applicable law or agreed to in writing, software
distributed under the License is distributed on an "AS IS" BASIS,
WITHOUT WARRANTIES OR CONDITIONS OF ANY KIND, either express or implied.
See the License for the specific language governing permissions and
limitations under the License.
*/

package constants

const (

	// ReadSnapshotErrorMessage specifies error details occurred while reading Snapshots.
	ReadSnapshotErrorMessage = "Could not read snapshots "

	// CreateSnapshotErrorMessage specifies error details occurred while create a Snapshot.
	CreateSnapshotErrorMessage = "Could not create snapshot "

	// UpdateSnapshotErrorMessage specifies error details occurred while delete a Snapshot.
	UpdateSnapshotErrorMessage = "Could not update snapshot "

	// DeleteSnapshotErrorMessage specifies error details occurred while delete a Snapshot.
	DeleteSnapshotErrorMessage = "Could not delete snapshot "

	// ReadAccessZoneErrorMsg specifies error details occurred while reading Access Zones.
	ReadAccessZoneErrorMsg = "Could not read access zones "

	// CreateAccessZoneErrorMsg specifies error details occurred while creating an Access Zones.
	CreateAccessZoneErrorMsg = "Could not create access zones "

	// UpdateAccessZoneErrorMsg specifies error details occurred while updating an Access Zones.
	UpdateAccessZoneErrorMsg = "Could not update access zones "

	// DeleteAccessZoneErrorMsg specifies error details occurred while deleting an Access Zones.
	DeleteAccessZoneErrorMsg = "Could not delete access zones "

	// ReadFileSystemErrorMsg specifies error details occurred while reading File Systems.
	ReadFileSystemErrorMsg = "Could not read file systems "

	// CreateFileSystemErrorMsg specifies error details occurred while creating a File Systems.
	CreateFileSystemErrorMsg = "Could not create file systems "

	// UpdateFileSystemErrorMsg specifies error details occurred while updating a File Systems.
	UpdateFileSystemErrorMsg = "Could not update file systems "

	// DeleteFileSystemErrorMsg specifies error details occurred while deleting a File Systems.
	DeleteFileSystemErrorMsg = "Could not delete file systems "

	// SetFileSystemACLErrorMsg specifies error details occurred while setting a File System acl.
	SetFileSystemACLErrorMsg = "Could not set file system acl "

	// ReadAdsProviderErrorMsg specifies error details occurred while reading Ads Providers.
	ReadAdsProviderErrorMsg = "Could not read ads providers "

	// CreateAdsProviderErrorMsg specifies error details occurred while creating an Ads Provider.
	CreateAdsProviderErrorMsg = "Could not create ads providers "

	// UpdateAdsProviderErrorMsg specifies error details occurred while updating an Ads Provider.
	UpdateAdsProviderErrorMsg = "Could not update ads providers "

	// DeleteAdsProviderErrorMsg specifies error details occurred while deleting an Ads Provider.
	DeleteAdsProviderErrorMsg = "Could not delete ads providers "

	// ReadNetworkPoolErrorMsg specifies error details occurred while reading Network Pools.
	ReadNetworkPoolErrorMsg = "Could not read network pools "

	// CreateNetworkPoolErrorMsg specifies error details occurred while creating a Network Pool.
	CreateNetworkPoolErrorMsg = "Could not create network pools "

	// UpdateNetworkPoolErrorMsg specifies error details occurred while updating a Network Pool.
	UpdateNetworkPoolErrorMsg = "Could not update network pools "

	// DeleteNetworkPoolErrorMsg specifies error details occurred while deleting a Network Pool.
	DeleteNetworkPoolErrorMsg = "Could not delete network pools "

	// ReadNtpServerErrorMsg specifies error details occurred while reading NTP Servers.
	ReadNtpServerErrorMsg = "Could not read ntp servers "

	// CreateNtpServerErrorMsg specifies error details occurred while creating a NTP Server.
	CreateNtpServerErrorMsg = "Could not create ntp servers "

	// UpdateNtpServerErrorMsg specifies error details occurred while updating a NTP Server.
	UpdateNtpServerErrorMsg = "Could not update ntp servers "

	// DeleteNtpServerErrorMsg specifies error details occurred while deleting a NTP Server.
	DeleteNtpServerErrorMsg = "Could not delete ntp servers "

	// ReadNtpSettingsErrorMsg specifies error details occurred while reading NTP Settings.
	ReadNtpSettingsErrorMsg = "Could not read ntp settings "

	// CreateNtpSettingsErrorMsg specifies error details occurred while creating NTP Settings.
	CreateNtpSettingsErrorMsg = "Could not create ntp settings "

	// UpdateNtpSettingsErrorMsg specifies error details occurred while updating NTP Settings.
	UpdateNtpSettingsErrorMsg = "Could not update ntp settings "

	// ReadACLSettingsErrorMsg specifies error details occurred while reading ACL Settings.
	ReadACLSettingsErrorMsg = "Could not read acl settings "

	// CreateACLSettingsErrorMsg specifies error details occurred while creating ACL Settings.
	CreateACLSettingsErrorMsg = "Could not create acl settings "

	// UpdateACLSettingsErrorMsg specifies error details occurred while updating ACL Settings.
	UpdateACLSettingsErrorMsg = "Could not update acl settings "

	// ReadNamespaceACLErrorMsg specifies error details occurred while reading Namespace ACL.
	ReadNamespaceACLErrorMsg = "Could not read namespace acl "

	// CreateNamespaceACLErrorMsg specifies error details occurred while creating Namespace ACL.
	CreateNamespaceACLErrorMsg = "Could not create namespace acl "

	// UpdateNamespaceACLErrorMsg specifies error details occurred while updating Namespace ACL.
	UpdateNamespaceACLErrorMsg = "Could not update namespace acl "

	// ReadRolePrivilegeErrorMsg specifies error details occurred while reading Role Privilege.
	ReadRolePrivilegeErrorMsg = "Could not read role privilege "

	// ReadUserErrorMsg specifies error details occurred while reading Users.
	ReadUserErrorMsg = "Could not read users "

	// CreateUserErrorMsg specifies error details occurred while creating an User.
	CreateUserErrorMsg = "Could not create user "

	// UpdateUserErrorMsg specifies error details occurred while updating an User.
	UpdateUserErrorMsg = "Could not update user "

	// DeleteUserErrorMsg specifies error details occurred while deleting an User.
	DeleteUserErrorMsg = "Could not delete user "

	// ReadRoleErrorMsg specifies error details occurred while reading Roles.
	ReadRoleErrorMsg = "Could not read roles "

	// CreateRoleErrorMsg specifies error details occurred while creating a role.
	CreateRoleErrorMsg = "Could not create role "

	// UpdateRoleErrorMsg specifies error details occurred while updating a role.
	UpdateRoleErrorMsg = "Could not update role "

	// DeleteRoleErrorMsg specifies error details occurred while deleting a role.
	DeleteRoleErrorMsg = "Could not delete role "

	// AddRoleMemberErrorMsg specifies error details occurred while adding member to role.
	AddRoleMemberErrorMsg = "Could not add member to role "

	// DeleteRoleMemberErrorMsg specifies error details occurred while deleting member from role.
	DeleteRoleMemberErrorMsg = "Could not delete member from role "

	// ReadUserGroupErrorMsg specifies error details occurred while reading User Groups.
	ReadUserGroupErrorMsg = "Could not read user groups "

	// CreateUserGroupErrorMsg specifies error details occurred while creating an User Group.
	CreateUserGroupErrorMsg = "Could not create user group "

	// UpdateUserGroupErrorMsg specifies error details occurred while updating an User Group.
	UpdateUserGroupErrorMsg = "Could not update user group "

	// DeleteUserGroupErrorMsg specifies error details occurred while deleting an User Group.
	DeleteUserGroupErrorMsg = "Could not delete user group "

	// ReadUserGroupMemberErrorMsg specifies error details occurred while reading UserGroup Members.
	ReadUserGroupMemberErrorMsg = "Could not read User Group Members "

	// AddUserGroupMemberErrorMsg specifies error details occurred while adding member to user group.
	AddUserGroupMemberErrorMsg = "Could not add member to user group "

	// DeleteUserGroupMemberErrorMsg specifies error details occurred while deleting member from user group.
	DeleteUserGroupMemberErrorMsg = "Could not delete member from user group "

	// GetNfsExportErrorMsg specifies error details occurred while getting nfs export.
	GetNfsExportErrorMsg = "Could not get nfs export "

	// UpdateNfsExportErrorMsg specifies error details occurred while updating nfs export.
	UpdateNfsExportErrorMsg = "Could not update nfs export "

	// DeleteNfsExportErrorMsg specifies error details occurred while deleting nfs export.
	DeleteNfsExportErrorMsg = "Could not delete nfs export "

	// CreateNfsExportErrorMsg specifies error details occurred while creating nfs export.
	CreateNfsExportErrorMsg = "Could not create nfs export "

	// ListNfsExportErrorMsg specifies error details occurred while listing nfs exports.
	ListNfsExportErrorMsg = "Could not list nfs exports "

	// GetSmbShareErrorMsg specifies error details occurred while getting smb share.
	GetSmbShareErrorMsg = "Could not get smb share "

	// UpdateSmbShareErrorMsg specifies error details occurred while updating smb share.
	UpdateSmbShareErrorMsg = "Could not update smb share "

	// DeleteSmbShareErrorMsg specifies error details occurred while deleting smb share.
	DeleteSmbShareErrorMsg = "Could not delete smb share "

	// CreateSmbShareErrorMsg specifies error details occurred while creating smb share.
	CreateSmbShareErrorMsg = "Could not create smb share "

	// ListSmbShareErrorMsg specifies error details occurred while listing smb shares.
	ListSmbShareErrorMsg = "Could not list smb shares "

	// ReadWellKnownErrorMsg specifies error details occurred while reading Well-Knowns.
	ReadWellKnownErrorMsg = "Could not read well-knowns "

	// ReadClusterErrorMsg specifies error details occurred while reading cluster.
	ReadClusterErrorMsg = "Could not read cluster "

	// ListSnapshotSchedulesMsg specifies error details occurred while listing snapshot schedules.
	ListSnapshotSchedulesMsg = "Could not list snapshot schedules "

	// ListSynciqPoliciesMsg specifies error details occurred while listing snapshot schedules.
	ListSynciqPoliciesMsg = "Could not list SyncIQ policies "

	// ReadSnapshotScheduleErrorMessage specifies error details occurred while reading Snapshot schedule.
	ReadSnapshotScheduleErrorMessage = "Could not read snapshot schedule"

	// CreateSnapshotScheduleErrorMessage specifies error details occurred while create a Snapshot schedule.
	CreateSnapshotScheduleErrorMessage = "Could not create snapshot schedule"

	// UpdateSnapshotScheduleErrorMessage specifies error details occurred while delete a Snapshot schedule.
	UpdateSnapshotScheduleErrorMessage = "Could not update snapshot schedule"

	// DeleteSnapshotScheduleErrorMessage specifies error details occurred while delete a Snapshot schedule.
	DeleteSnapshotScheduleErrorMessage = "Could not delete snapshot schedule"

	// ListQuotaErrorMsg specifies error details occurred while listing quotas.
	ListQuotaErrorMsg = "Could not list quotas "

	// ReadQuotaErrorMsg specifies error details occurred while reading quotas.
	ReadQuotaErrorMsg = "Could not read quotas "

	// CreateQuotaErrorMsg specifies error details occurred while creating quotas.
	CreateQuotaErrorMsg = "Could not create quotas "

	// UpdateQuotaErrorMsg specifies error details occurred while updating quotas.
	UpdateQuotaErrorMsg = "Could not update quotas "

	// DeleteQuotaErrorMsg specifies error details occurred while deleting quotas.
	DeleteQuotaErrorMsg = "Could not delete quotas "

	// ListSubnetErrorMsg specifies error details occurred while listing subnets.
	ListSubnetErrorMsg = "Could not list subnets "

	// ReadGroupnetErrorMsg specifies error details occurred while reading groupnet.
	ReadGroupnetErrorMsg = "Could not read groupnet "

	// CreateGroupnetErrorMsg specifies error details occurred while creating a groupnet.
	CreateGroupnetErrorMsg = "Could not create groupnet "

	// UpdateGroupnetErrorMsg specifies error details occurred while updating a groupnet.
	UpdateGroupnetErrorMsg = "Could not update groupnet "

	// DeleteGroupnetErrorMsg specifies error details occurred while deleting a groupnet.
	DeleteGroupnetErrorMsg = "Could not delete groupnet "

	// ReadSmartPoolSettingsErrorMsg specifies error details occurred while reading smart pool settings.
	ReadSmartPoolSettingsErrorMsg = "Could not read SmartPool settings "

	// ReadNetworkSettingErrorMsg specifies error details occurred while reading network settings.
	ReadNetworkSettingErrorMsg = "Could not read network settings "

	// UpdateNetworkSettingErrorMsg specifies error details occurred while updating network settings.
	UpdateNetworkSettingErrorMsg = "Could not update network settings "

	// CreateSubnetErrorMsg specifies error details occurred while creating subnet.
	CreateSubnetErrorMsg = "Could not create subnet "

	// GetSubnetErrorMsg specifies error details occurred while getting subnet.
	GetSubnetErrorMsg = "Could not get subnet "

	// UpdateSubnetErrorMsg specifies error details occurred while updating subnet.
	UpdateSubnetErrorMsg = "Could not update subnet "

	// DeleteSubnetErrorMsg specifies error details occurred while deleting subnet.
	DeleteSubnetErrorMsg = "Could not delete subnet "

	// UpdateSmartPoolSettingsErrorMsg specifies error details occurred while updating smartpool settings.
	UpdateSmartPoolSettingsErrorMsg = "Could not update SmartPool settings "

	// ListRuleErrorMsg specifies error details occurred while listing rules.
	ListRuleErrorMsg = "Could not list rules "

	// CreateRuleErrorMsg specifies error details occurred while creating rule.
	CreateRuleErrorMsg = "Could not create rule "

	// GetRuleErrorMsg specifies error details occurred while getting rule.
	GetRuleErrorMsg = "Could not get rule "

	// UpdateRuleErrorMsg specifies error details occurred while updating rule.
	UpdateRuleErrorMsg = "Could not update rule "

	// DeleteRuleErrorMsg specifies error details occurred while deleting rule.
	DeleteRuleErrorMsg = "Could not delete rule "

	// ReadLdapProviderErrorMsg specifies error details occurred while reading Ldap Providers.
	ReadLdapProviderErrorMsg = "Could not read ldap providers "

	// CreateLdapProviderErrorMsg specifies error details occurred while creating a Ldap Provider.
	CreateLdapProviderErrorMsg = "Could not create ldap providers "

	// UpdateLdapProviderErrorMsg specifies error details occurred while updating a Ldap Provider.
	UpdateLdapProviderErrorMsg = "Could not update ldap providers "

	// DeleteLdapProviderErrorMsg specifies error details occurred while deleting a Ldap Provider.
	DeleteLdapProviderErrorMsg = "Could not delete ldap providers "

	// ReadClusterEmailSettingsErrorMsg specifies error details occurred while reading cluster email settings.
	ReadClusterEmailSettingsErrorMsg = "Could not read cluster email settings "

	// UpdateClusterEmailSettingsErrorMsg specifies error details occurred while updating cluster email settings.
	UpdateClusterEmailSettingsErrorMsg = "Could not update cluster email settings "

	// ReadClusterOwnerSettingsErrorMsg specifies error details occurred while reading cluster owner settings.
	ReadClusterOwnerSettingsErrorMsg = "Could not read cluster owner settings "

	// UpdateClusterOwnerSettingsErrorMsg specifies error details occurred while updating cluster owner settings.
	UpdateClusterOwnerSettingsErrorMsg = "Could not update cluster owner settings "

	// ReadClusterTimeSettingsErrorMsg specifies error details occurred while reading cluster time settings.
	ReadClusterTimeSettingsErrorMsg = "Could not read cluster time settings "

	// UpdateClusterTimeSettingsErrorMsg specifies error details occurred while updating cluster time settings.
	UpdateClusterTimeSettingsErrorMsg = "Could not update cluster time settings "

	// ReadClusterTimezoneSettingsErrorMsg specifies error details occurred while reading cluster timezone settings.
	ReadClusterTimezoneSettingsErrorMsg = "Could not read cluster timezone settings "

	// UpdateClusterTimezoneSettingsErrorMsg specifies error details occurred while updating cluster timezone settings.
	UpdateClusterTimezoneSettingsErrorMsg = "Could not update cluster timezone settings "

	// ReadFilePoolPolicyErrorMsg specifies error details occurred while reading file pool policy.
	ReadFilePoolPolicyErrorMsg = "Could not read file pool policies "

	// CreateFilePoolPolicyErrorMsg specifies error details occurred while creating a file pool policy.
	CreateFilePoolPolicyErrorMsg = "Could not create file pool policy "

	// UpdateFilePoolPolicyErrorMsg specifies error details occurred while updating a file pool policy.
	UpdateFilePoolPolicyErrorMsg = "Could not update file pool policy "

	// DeleteFilePoolPolicyErrorMsg specifies error details occurred while deleting a file pool policy.
	DeleteFilePoolPolicyErrorMsg = "Could not delete file pool policy "

	// ReadS3BucketErrorMsg specifies error details occurred while reading s3 bucket.
	ReadS3BucketErrorMsg = "Could not read s3 bucket "

	// CreateS3BucketErrorMsg specifies error details occurred while creating s3 bucket.
	CreateS3BucketErrorMsg = "Could not create s3 bucket "

	// UpdateS3BucketErrorMsg specifies error details occurred while updating s3 bucket.
	UpdateS3BucketErrorMsg = "Could not update s3 bucket "

	// GetS3BucketErrorMsg specifies error details occurred while getting s3 bucket.
	GetS3BucketErrorMsg = "Could not get s3 bucket "

	// DeleteS3BucketErrorMsg specifies error details occurred while deleting s3 bucket.
	DeleteS3BucketErrorMsg = "Could not delete s3 bucket "

	// ReadNfsExportSettingsErrorMsg specifies error details occurred while reading nfs export settings.
	ReadNfsExportSettingsErrorMsg = "Could not read nfs export settings "

	// UpdateNfsExportSettingsErrorMsg specifies error details occurred while updating nfs export settings.
	UpdateNfsExportSettingsErrorMsg = "Could not update nfs export settings "

	// ReadNfsZoneSettingsErrorMsg specifies error details occurred while reading nfs zone settings.
	ReadNfsZoneSettingsErrorMsg = "Could not read nfs zone settings "

	// UpdateNfsZoneSettingsErrorMsg specifies error details occurred while updating nfs zone settings.
	UpdateNfsZoneSettingsErrorMsg = "Could not update nfs zone settings "

	// ReadNfsGlobalSettingsErrorMsg specifies error details occurred while reading nfs global settings.
	ReadNfsGlobalSettingsErrorMsg = "Could not read nfs global settings "

	// UpdateNfsGlobalSettingsErrorMsg specifies error details occurred while updating nfs global settings.
	UpdateNfsGlobalSettingsErrorMsg = "Could not update nfs global settings "

	// ReadUserMappingRulesErrorMsg specifies error details occurred while reading user mapping rules.
	ReadUserMappingRulesErrorMsg = "Could not read user mapping rules "

	// UpdateUserMappingRulesErrorMsg specifies error details occurred while updating user mapping rules.
	UpdateUserMappingRulesErrorMsg = "Could not update user mapping rules "

	// ReadTestUserMappingErrorMsg specifies error details occurred while reading user mapping test.
	ReadTestUserMappingErrorMsg = "Could not test user mapping "

	// ReadSMBShareSettingsErrorMsg specifies error details occurred while reading smb share settings.
	ReadSMBShareSettingsErrorMsg = "Could not read SMB share settings "

	// UpdateSMBShareSettingsErrorMsg specifies error details occurred while updating smb share settings.
	UpdateSMBShareSettingsErrorMsg = "Could not update SMB share settings "

	// ReadSmbServerSettingsErrorMsg specifies error details occurred while reading smb server settings.
	ReadSmbServerSettingsErrorMsg = "Could not read smb server settings "

	// UpdateSmbServerSettingsErrorMsg specifies error details occurred while updating smb server settings.
	UpdateSmbServerSettingsErrorMsg = "Could not update smb server settings "

	// ReadClusterSNMPSettingsErrorMsg specifies error details occurred while reading SNMP server settings.
	ReadClusterSNMPSettingsErrorMsg = "Could not read cluster SNMP settings "

	// UpdateClusterSNMPSettingsErrorMsg specifies error details occurred while updating cluster SNMP settings.
	UpdateClusterSNMPSettingsErrorMsg = "Could not update cluster SNMP settings "

	// UpdateSyncIQGlobalSettingsErrorMsg specifies error details occurred while updating synciq global settings settings.
	UpdateSyncIQGlobalSettingsErrorMsg = "Could not update SyncIQ global settings "

	// ReadSyncIQGlobalSettingsErrorMsg specifies error details occurred while reading SyncIQ Global settings.
	ReadSyncIQGlobalSettingsErrorMsg = "Could not read  synciq global settings "
	// UpdateClusterIdentitySettingsErrorMsg specifies error details occurred while updating cluster identity settings.
	UpdateClusterIdentitySettingsErrorMsg = "Could not update cluster identity settings "

	// ReadClusterIdentitySettingsErrorMsg specifies error details occurred while reading cluster identity settings.
	ReadClusterIdentitySettingsErrorMsg = "Could not read cluster identity settings "

	// ListSynciqRulesMsg specifies error details occurred while listing snapshot schedules.
	ListSynciqRulesMsg = "Could not list SyncIQ rules "

	// UpdateSupportAssistStatusErrorMsg specifies error details occurred while updating support assist status.
	UpdateSupportAssistStatusErrorMsg = "Could not update support assist status "

	// ReadSupportAssistErrorMsg specifies error details occurred while reading support assist details.
	ReadSupportAssistErrorMsg = "Could not read support assist details "

	// ReadSupportAssistTermsErrorMsg specifies error details occurred while reading support assist terms details.
	ReadSupportAssistTermsErrorMsg = "Could not read support assist term details "

	// UpdateSupportAssistStatusTermsErrorMsg specifies error details occurred while updating support assist terms status.
	UpdateSupportAssistStatusTermsErrorMsg = "Could not update support assist terms status "

	// UpdateSupportAssistSettingsErrorMsg specifies error details occurred while updating support assist terms status.
	UpdateSupportAssistSettingsErrorMsg = "Could not update support assist settings "

	// CreateSupportAssistTaskErrorMsg specifies error details occurred while creating support assist task.
	CreateSupportAssistTaskErrorMsg = "Could not create support assist task "

	// GetSupportAssistTaskErrorMsg specifies error details occurred while creating support assist task.
	GetSupportAssistTaskErrorMsg = "Could not get support assist task "

	// GetClusterVersionErrorMsg specifies error details occurred while getting cluster version.
	GetClusterVersionErrorMsg = "Could not get cluster version"

	// ReadWritableSnapshotErrorMsg specifies error details occurred while reading writable snapshot settings.
	ReadWritableSnapshotErrorMsg = "Could not read writable snapshot settings"

	// UpdateWritableSnapshotErrorMsg specifies error details occurred while updating writable snapshot settings.
	UpdateWritableSnapshotErrorMsg = "Could not update writable snapshot settings"

	// DeleteWritableSnapshotErrorMsg specifies error details occurred while deleting writable snapshot.
	DeleteWritableSnapshotErrorMsg = "Could not delete writable snapshot"

	// CreateSnapshotRestoreJobErrorMsg specifies error details occurred while creating snapshot restore job.
	CreateSnapshotRestoreJobErrorMsg = "Could not create snapshot restore job "

	// ReadSnapshotRestoreJobErrorMsg specifies error details occurred while reading snapshot restore job.
	ReadSnapshotRestoreJobErrorMsg = "Could not read snapshot restore job "

	// ReadSnapshotRestoreJobReportErrorMsg specifies error details occurred while reading snapshot restore job reports.
	ReadSnapshotRestoreJobReportErrorMsg = "Could not read snapshot restore job reports "

<<<<<<< HEAD
	// ReadReplicationReportsErrorMsg specifies error details occurred while reading replication reports.
	ReadReplicationReportsErrorMsg = "Could not read Replication Reports"
=======
	// ListWritableSnapshotMsg specifies error details occurred while listing writable snapshot.
	ListWritableSnapshotMsg = "Could not list Writable Snapshot "

	// CopyDirectoryErrorMessage specifies error details occurred while copying directory.
	CopyDirectoryErrorMessage = "Could not copy directory "

	// CopyFileErrorMessage specifies error details occurred while copying file.
	CopyFileErrorMessage = "Could not copy file "

	// CloneFileErrorMessage specifies error details occurred while cloning file.
	CloneFileErrorMessage = "Could not clone file "
>>>>>>> 26bdd92e
)<|MERGE_RESOLUTION|>--- conflicted
+++ resolved
@@ -462,10 +462,8 @@
 	// ReadSnapshotRestoreJobReportErrorMsg specifies error details occurred while reading snapshot restore job reports.
 	ReadSnapshotRestoreJobReportErrorMsg = "Could not read snapshot restore job reports "
 
-<<<<<<< HEAD
 	// ReadReplicationReportsErrorMsg specifies error details occurred while reading replication reports.
 	ReadReplicationReportsErrorMsg = "Could not read Replication Reports"
-=======
 	// ListWritableSnapshotMsg specifies error details occurred while listing writable snapshot.
 	ListWritableSnapshotMsg = "Could not list Writable Snapshot "
 
@@ -477,5 +475,4 @@
 
 	// CloneFileErrorMessage specifies error details occurred while cloning file.
 	CloneFileErrorMessage = "Could not clone file "
->>>>>>> 26bdd92e
 )