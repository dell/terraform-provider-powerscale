--- conflicted
+++ resolved
@@ -406,17 +406,14 @@
 	// UpdateClusterSNMPSettingsErrorMsg specifies error details occurred while updating cluster SNMP settings.
 	UpdateClusterSNMPSettingsErrorMsg = "Could not update cluster SNMP settings "
 
-<<<<<<< HEAD
 	// UpdateSyncIQGlobalSettingsErrorMsg specifies error details occurred while updating synciq global settings settings.
 	UpdateSyncIQGlobalSettingsErrorMsg = "Could not update SyncIQ global settings "
 
 	// ReadSyncIQGlobalSettingsErrorMsg specifies error details occurred while reading SyncIQ Global settings.
 	ReadSyncIQGlobalSettingsErrorMsg = "Could not read  synciq global settings "
-=======
 	// UpdateClusterIdentitySettingsErrorMsg specifies error details occurred while updating cluster identity settings.
 	UpdateClusterIdentitySettingsErrorMsg = "Could not update cluster identity settings "
 
 	// ReadClusterIdentitySettingsErrorMsg specifies error details occurred while reading cluster identity settings.
 	ReadClusterIdentitySettingsErrorMsg = "Could not read cluster identity settings "
->>>>>>> 56cd9295
 )